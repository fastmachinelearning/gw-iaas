# GW-IaaS
This contains all the code for replicating the experiments outlined in [Hardware-accelerated Inference for Real-Time Gravitational-Wave Astronomy](https://arxiv.org/abs/2108.12430).

For all of these experiments, I would strongly recommend using Poetry >=1.2. Since the instructions for how to do this aren't entirely clear on Poetry's website, the command you'll want to run for installation (on Linux) is

```console
curl -sSL https://raw.githubusercontent.com/python-poetry/poetry/master/install-poetry.py | python - --preview
```

## Sub-projects
### `clients`
Contains the client scripts for running both DeepClean and the end-to-end ensemble pipelines. Doesn't distinguish between online and offline because the difference between these use cases as far as the clients are concerned is primarily _where_ these client scripts get run (which amount to different command line argument, but not fundamentally different code).

### `export`
Contains a utility script for exporting the models used in both the DeepClean and end-to-end ensemble experiments (both online and offline).

### `offline-orchestration`
Contains the code for spinning up and tearing down cloud-based clusters and VMs for performing the offline experiments, calling the scripts from `clients` on remote VMs. Still under construction.


## Running the experiments
### DeepClean Online
This experiment is expected to be run locally on a node on the LIGO Data Grid (LDG) with Singularity installed and access to a data replay stream. Note that the channels listed in `channels.deepclean.txt` aren't the actual channels used to train DeepClean, but are used out of convenience due to their availability in the current data replay stream. As a result, the outputs of this pipeline won't have physical significance, but the infrastructure should be fully general to actually meaningful channels as well.

#### 1. Model export
First we'll need to export a DeepClean model to a local Triton model repository.
##### Environment set up
This step relies only on [Poetry](https://python-poetry.org/docs/#installation), though make sure you have version `1.2.0a2` installed (you can do this by setting the environment variable `POETRY_VERSION=1.2.0a2` when installing via the `curl` method described in the link above.

```console
$ cd export
$ poetry install
```

##### Running
You can see the various command line options by running (from the `export` directory):

```console
<<<<<<< HEAD
$ poetry run export-model deepclean -h
=======
$ poetry run export deepclean -h
>>>>>>> 0fe6f871
```

If you'd like to use the default values contained in `pyproject.toml`, you can just run things with (again from the `export` directory, with `/path/to/weights.pt` replaced with an actual paths to trained DeepClean weights):

```console
$ poetry run /bin/bash -c 'WEIGHTS_PATH=/path/to/weights.pt export-model --typeo ..:export.online:deepclean'
```

You should now see 4 models in `$HOME/repos/deepclean-online`:

```console
$ ls $HOME/repos/deepclean-online
aggregator
deepclean
deepclean-stream
snapshotter
```

#### 2. Start the server
Next we'll deploy the Triton Inference Server via a Singularity container hosted by the Open Science Grid (OSG).

```
$ GPU_ID= # pick a GPU ID to host DeepClean on
$ singularity exec --nv \
    /cvmfs/singularity.opensciencegrid.org/alec.gunny/deepclean-prod\:server-20.07 \
        /bin/bash -c \
        "CUDA_VISIBLE_DEVICES=$GPU_ID /opt/tritonserver/bin/tritonserver --model-repository $HOME/repos/deepclean-online"
```

#### 3. Run the client
In a new terminal, we'll start up a client pipeline to read from our data replay and make inference requests to the server.

##### Environment set up
Since this experiment runs client code locally, the environment set up is a bit more complicated. Specifically, the gravitational wave frame (`.gwf`) file readers in GWpy require C++ libraries that can only be installed via conda, so make sure that you have both [conda](https://docs.conda.io/projects/conda/en/latest/user-guide/install/linux.html) _and_ Poetry installed.

You'll then need to configure poetry to install libraries in your default Python site-packages location, instead of in a virtual environment, so that the conda packages and the ones installed by Poetry can live side-by-side. This can be achieved via

```console
$ poetry config virtualenvs.create false
```

If you think you might like to use Poetry besides just within conda virtualenvs, you can activate it for just this project by

```console
$ cd clients
$ poetry config virtualenvs.create false --local
```

Now create the `gwftools` virtual environment to install all our GWpy dependencies (assuming you're running from this directory, otherwise provide the correct mapping to `libs/`)

```console
$ conda env create -f ../../libs/hermes/hermes.gwftools/environment.yaml
```

Next we'll activate this environment and install all our Poetry-managed dependencies inside of it

```console
$ cd clients
$ conda activate gwftools
$ poetry install
```

##### Running
All the following commands are expected to be run from the `clients` directory with the `gwftools` conda environment activated. As with the export step, you can see the available command line options via

```console
$ poetry run deepclean -h
```

To run with the default values specified in `pyproject.toml`, you can again run (with `/path/to/data` replaced with the actual path to your data replay stream)

```console
$ poetry run /bin/bash -c "DATA_DIR=/path/to/data deepclean --typeo ..:client.deepclean.online"
```

The cleaned frames will be available at `expts/stride-8_rate-750_instances-6_gpus-1/cleaned`, and measurements of per-model throughput and latency can be analyzed at `expts/stride-8_rate-750_instances-6_gpus-1/results.csv`.
<|MERGE_RESOLUTION|>--- conflicted
+++ resolved
@@ -1,119 +1,115 @@
-# GW-IaaS
-This contains all the code for replicating the experiments outlined in [Hardware-accelerated Inference for Real-Time Gravitational-Wave Astronomy](https://arxiv.org/abs/2108.12430).
-
-For all of these experiments, I would strongly recommend using Poetry >=1.2. Since the instructions for how to do this aren't entirely clear on Poetry's website, the command you'll want to run for installation (on Linux) is
-
-```console
-curl -sSL https://raw.githubusercontent.com/python-poetry/poetry/master/install-poetry.py | python - --preview
-```
-
-## Sub-projects
-### `clients`
-Contains the client scripts for running both DeepClean and the end-to-end ensemble pipelines. Doesn't distinguish between online and offline because the difference between these use cases as far as the clients are concerned is primarily _where_ these client scripts get run (which amount to different command line argument, but not fundamentally different code).
-
-### `export`
-Contains a utility script for exporting the models used in both the DeepClean and end-to-end ensemble experiments (both online and offline).
-
-### `offline-orchestration`
-Contains the code for spinning up and tearing down cloud-based clusters and VMs for performing the offline experiments, calling the scripts from `clients` on remote VMs. Still under construction.
-
-
-## Running the experiments
-### DeepClean Online
-This experiment is expected to be run locally on a node on the LIGO Data Grid (LDG) with Singularity installed and access to a data replay stream. Note that the channels listed in `channels.deepclean.txt` aren't the actual channels used to train DeepClean, but are used out of convenience due to their availability in the current data replay stream. As a result, the outputs of this pipeline won't have physical significance, but the infrastructure should be fully general to actually meaningful channels as well.
-
-#### 1. Model export
-First we'll need to export a DeepClean model to a local Triton model repository.
-##### Environment set up
-This step relies only on [Poetry](https://python-poetry.org/docs/#installation), though make sure you have version `1.2.0a2` installed (you can do this by setting the environment variable `POETRY_VERSION=1.2.0a2` when installing via the `curl` method described in the link above.
-
-```console
-$ cd export
-$ poetry install
-```
-
-##### Running
-You can see the various command line options by running (from the `export` directory):
-
-```console
-<<<<<<< HEAD
-$ poetry run export-model deepclean -h
-=======
-$ poetry run export deepclean -h
->>>>>>> 0fe6f871
-```
-
-If you'd like to use the default values contained in `pyproject.toml`, you can just run things with (again from the `export` directory, with `/path/to/weights.pt` replaced with an actual paths to trained DeepClean weights):
-
-```console
-$ poetry run /bin/bash -c 'WEIGHTS_PATH=/path/to/weights.pt export-model --typeo ..:export.online:deepclean'
-```
-
-You should now see 4 models in `$HOME/repos/deepclean-online`:
-
-```console
-$ ls $HOME/repos/deepclean-online
-aggregator
-deepclean
-deepclean-stream
-snapshotter
-```
-
-#### 2. Start the server
-Next we'll deploy the Triton Inference Server via a Singularity container hosted by the Open Science Grid (OSG).
-
-```
-$ GPU_ID= # pick a GPU ID to host DeepClean on
-$ singularity exec --nv \
-    /cvmfs/singularity.opensciencegrid.org/alec.gunny/deepclean-prod\:server-20.07 \
-        /bin/bash -c \
-        "CUDA_VISIBLE_DEVICES=$GPU_ID /opt/tritonserver/bin/tritonserver --model-repository $HOME/repos/deepclean-online"
-```
-
-#### 3. Run the client
-In a new terminal, we'll start up a client pipeline to read from our data replay and make inference requests to the server.
-
-##### Environment set up
-Since this experiment runs client code locally, the environment set up is a bit more complicated. Specifically, the gravitational wave frame (`.gwf`) file readers in GWpy require C++ libraries that can only be installed via conda, so make sure that you have both [conda](https://docs.conda.io/projects/conda/en/latest/user-guide/install/linux.html) _and_ Poetry installed.
-
-You'll then need to configure poetry to install libraries in your default Python site-packages location, instead of in a virtual environment, so that the conda packages and the ones installed by Poetry can live side-by-side. This can be achieved via
-
-```console
-$ poetry config virtualenvs.create false
-```
-
-If you think you might like to use Poetry besides just within conda virtualenvs, you can activate it for just this project by
-
-```console
-$ cd clients
-$ poetry config virtualenvs.create false --local
-```
-
-Now create the `gwftools` virtual environment to install all our GWpy dependencies (assuming you're running from this directory, otherwise provide the correct mapping to `libs/`)
-
-```console
-$ conda env create -f ../../libs/hermes/hermes.gwftools/environment.yaml
-```
-
-Next we'll activate this environment and install all our Poetry-managed dependencies inside of it
-
-```console
-$ cd clients
-$ conda activate gwftools
-$ poetry install
-```
-
-##### Running
-All the following commands are expected to be run from the `clients` directory with the `gwftools` conda environment activated. As with the export step, you can see the available command line options via
-
-```console
-$ poetry run deepclean -h
-```
-
-To run with the default values specified in `pyproject.toml`, you can again run (with `/path/to/data` replaced with the actual path to your data replay stream)
-
-```console
-$ poetry run /bin/bash -c "DATA_DIR=/path/to/data deepclean --typeo ..:client.deepclean.online"
-```
-
-The cleaned frames will be available at `expts/stride-8_rate-750_instances-6_gpus-1/cleaned`, and measurements of per-model throughput and latency can be analyzed at `expts/stride-8_rate-750_instances-6_gpus-1/results.csv`.
+# GW-IaaS
+This contains all the code for replicating the experiments outlined in [Hardware-accelerated Inference for Real-Time Gravitational-Wave Astronomy](https://arxiv.org/abs/2108.12430).
+
+For all of these experiments, I would strongly recommend using Poetry >=1.2. Since the instructions for how to do this aren't entirely clear on Poetry's website, the command you'll want to run for installation (on Linux) is
+
+```console
+$ curl -sSL https://raw.githubusercontent.com/python-poetry/poetry/master/install-poetry.py \
+    | python - --preview
+```
+
+## Sub-projects
+### `clients`
+Contains the client scripts for running both DeepClean and the end-to-end ensemble pipelines. Doesn't distinguish between online and offline because the difference between these use cases as far as the clients are concerned is primarily _where_ these client scripts get run (which amount to different command line argument, but not fundamentally different code).
+
+### `export`
+Contains a utility script for exporting the models used in both the DeepClean and end-to-end ensemble experiments (both online and offline).
+
+### `offline-orchestration`
+Contains the code for spinning up and tearing down cloud-based clusters and VMs for performing the offline experiments, calling the scripts from `clients` on remote VMs. Still under construction.
+
+
+## Running the experiments
+### DeepClean Online
+This experiment is expected to be run locally on a node on the LIGO Data Grid (LDG) with Singularity installed and access to a data replay stream. Note that the channels listed in `channels.deepclean.txt` aren't the actual channels used to train DeepClean, but are used out of convenience due to their availability in the current data replay stream. As a result, the outputs of this pipeline won't have physical significance, but the infrastructure should be fully general to actually meaningful channels as well.
+
+#### 1. Model export
+First we'll need to export a DeepClean model to a local Triton model repository.
+
+##### Environment set up
+```console
+$ cd export
+$ poetry install
+```
+
+##### Running
+You can see the various command line options by running (from the `export` directory):
+
+```console
+$ poetry run export-model deepclean -h
+```
+
+If you'd like to use the default values contained in `pyproject.toml`, you can just run things with (again from the `export` directory, with `/path/to/weights.pt` replaced with an actual paths to trained DeepClean weights):
+
+```console
+$ poetry run /bin/bash -c 'WEIGHTS_PATH=/path/to/weights.pt export-model --typeo ..:export.online:deepclean'
+```
+
+You should now see 4 models in `$HOME/repos/deepclean-online`:
+
+```console
+$ ls $HOME/repos/deepclean-online
+aggregator
+deepclean
+deepclean-stream
+snapshotter
+```
+
+#### 2. Start the server
+Next we'll deploy the Triton Inference Server via a Singularity container hosted by the Open Science Grid (OSG). Note that you need to use a system with enterprise grade GPUs to run Triton (i.e. Titan or GTX GPUs won't work).
+
+```
+$ GPU_ID=... # pick a GPU ID, or multiple, to host DeepClean on
+$ singularity exec --nv \
+    /cvmfs/singularity.opensciencegrid.org/alec.gunny/deepclean-prod\:server-20.07 \
+        /bin/bash -c \
+        "CUDA_VISIBLE_DEVICES=$GPU_ID /opt/tritonserver/bin/tritonserver --model-repository $HOME/repos/deepclean-online"
+```
+
+#### 3. Run the client
+In a new terminal, we'll start up a client pipeline to read from our data replay and make inference requests to the server.
+
+##### Environment set up
+Since this experiment runs client code locally, the environment set up is a bit more complicated. Specifically, the gravitational wave frame (`.gwf`) file readers in GWpy require C++ libraries that can only be installed via conda, so make sure that you have both [conda](https://docs.conda.io/projects/conda/en/latest/user-guide/install/linux.html) _and_ Poetry installed.
+
+You'll then need to configure poetry to install libraries in your default Python site-packages location, instead of in a virtual environment, so that the conda packages and the ones installed by Poetry can live side-by-side. This can be achieved via
+
+```console
+$ poetry config virtualenvs.create false
+```
+
+If you think you might like to use Poetry besides just within conda virtualenvs, you can activate it for just this project by
+
+```console
+$ cd clients
+$ poetry config virtualenvs.create false --local
+```
+
+Now create the `gwftools` virtual environment to install all our GWpy dependencies (assuming you're running from this directory, otherwise provide the correct mapping to `libs/`)
+
+```console
+$ conda env create -f ../../libs/hermes/hermes.gwftools/environment.yaml
+```
+
+Next we'll activate this environment and install all our Poetry-managed dependencies inside of it
+
+```console
+$ cd clients
+$ conda activate gwftools
+$ poetry install
+```
+
+##### Running
+All the following commands are expected to be run from the `clients` directory with the `gwftools` conda environment activated. As with the export step, you can see the available command line options via
+
+```console
+$ poetry run deepclean -h
+```
+
+To run with the default values specified in `pyproject.toml`, you can again run (with `/path/to/data` replaced with the actual path to your data replay stream)
+
+```console
+$ poetry run /bin/bash -c "DATA_DIR=/path/to/data deepclean --typeo ..:client.deepclean.online"
+```
+
+The cleaned frames will be available at `expts/stride-8_rate-750_instances-6_gpus-1/cleaned`, and measurements of per-model throughput and latency can be analyzed at `expts/stride-8_rate-750_instances-6_gpus-1/results.csv`.